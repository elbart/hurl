--- conflicted
+++ resolved
@@ -1,10 +1,6 @@
 [package]
 name = "hurl"
-<<<<<<< HEAD
-version = "1.3.1"
-=======
 version = "1.4.0"
->>>>>>> 232bcbd5
 authors = ["Fabrice Reix <fabrice.reix@orange.com>"]
 edition = "2018"
 license = "Apache-2.0"
